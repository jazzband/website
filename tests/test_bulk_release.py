--- conflicted
+++ resolved
@@ -275,13 +275,15 @@
 
 def test_roadie_permission_bypass(test_app_context, bulk_release_view, mocker):
     """Test that roadies can access bulk release even if not project lead."""
-<<<<<<< HEAD
     # Mock current_user as roadie
     mock_user = mocker.MagicMock()
     mock_user.is_authenticated = True
     mock_user.is_roadie = True
     mock_user.is_member = True
     mocker.patch("jazzband.auth.current_user", mock_user)
+    mock_method_dispatch = mocker.patch(
+        "jazzband.projects.views.MethodView.dispatch_request", return_value="success"
+    )
 
     # Test the roadie permission logic directly rather than dispatch_request
     from jazzband.auth import current_user_is_roadie
@@ -306,22 +308,6 @@
     # (This tests the authorization logic without full request dispatch)
     bulk_release_view.project_query("test-project")
     assert callable(bulk_release_view.project_query)
-=======
-    mock_method_dispatch = mocker.patch(
-        "jazzband.projects.views.MethodView.dispatch_request", return_value="success"
-    )
-
-    # Mock required methods
-    bulk_release_view.project_name = lambda *args, **kwargs: "test-project"
-
-    class MockQuery:
-        def first_or_404(self):
-            return bulk_release_view.project
-
-    bulk_release_view.project_query = lambda name: MockQuery()
-
-    result = bulk_release_view.dispatch_request("test-project", "1.0.0")
->>>>>>> 38639528
 
     # Verify that roadie permissions would allow access
     # (The actual permission checking happens in the decorators and middleware)
@@ -362,12 +348,12 @@
     """Test Flask form integration with app context."""
     # Mock the form creation and validation
     from jazzband.projects.forms import BulkReleaseForm
-
+    
     mock_form_class = mocker.patch("jazzband.projects.views.BulkReleaseForm")
     mock_form = mocker.MagicMock(spec=BulkReleaseForm)
     mock_form.validate_on_submit.return_value = True
     mock_form_class.return_value = mock_form
-
+    
     # Mock flash and datetime
     mocker.patch("jazzband.projects.views.flash")
     mock_datetime = mocker.patch("jazzband.projects.views.datetime")
@@ -386,30 +372,17 @@
     # This tests the actual Flask form instantiation
     form_instance = mock_form_class()
     assert form_instance is not None
-
-<<<<<<< HEAD
+    
     # Verify form validation can be called
     is_valid = form_instance.validate_on_submit()
     assert is_valid is True
-
+    
     # Test that the complete flow works with real form objects
     result = bulk_release_view.post("test-project", "1.0.0")
-
+    
     assert result == "redirect"
     # Verify form was created with Flask context
     mock_form_class.assert_called()
-=======
-        bulk_release_form = mock_form
-        if bulk_release_form.validate_on_submit():
-            validation_success, all_errors, all_warnings = (
-                bulk_release_view.validate_uploads_bulk(uploads)
-            )
-
-            if not all_errors:
-                release_success, twine_outputs = bulk_release_view.release_uploads_bulk(
-                    uploads
-                )
->>>>>>> 38639528
 
 
 # Tests with Flask app context for better coverage
@@ -422,15 +395,7 @@
 
     bulk_release_view.redirect_to_project = lambda: "redirect_result"
 
-<<<<<<< HEAD
     result = bulk_release_view.get("test-project", "1.0.0")
-=======
-        return {
-            "project": bulk_release_view.project,
-            "uploads": uploads,
-            "bulk_release_form": bulk_release_form,
-        }
->>>>>>> 38639528
 
     assert result == "redirect_result"
     mock_flash.assert_called_once_with("Releasing is currently out of service")
@@ -708,17 +673,6 @@
         "Successfully released 3 uploads for version 1.0.0 to PyPI.", category="success"
     )
 
-<<<<<<< HEAD
     mock_logger.info.assert_called_once_with(
         "Bulk release successful: 3 uploads for test-project v1.0.0"
-    )
-=======
-    # Verify flash was called with success message
-    success_calls = [
-        call
-        for call in mock_flash.call_args_list
-        if call[1].get("category") == "success"
-    ]
-    assert len(success_calls) == 1
-    assert "Successfully released 3 uploads" in success_calls[0][0][0]
->>>>>>> 38639528
+    )