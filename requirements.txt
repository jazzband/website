--- conflicted
+++ resolved
@@ -67,13 +67,8 @@
 simplekv==0.11.8          # via flask-kvsession
 six==1.11.0               # via cryptography, flask-kvsession, flask-talisman, libsass, packaging, pip-tools, pyopenssl, python-dateutil, sqlalchemy-utils
 sqlalchemy-utils==0.33.2
-<<<<<<< HEAD
 sqlalchemy==1.2.7
-tqdm==4.21.0              # via twine
-=======
-sqlalchemy==1.2.6
 tqdm==4.23.3              # via twine
->>>>>>> 2ad03fd3
 twine==1.11.0
 urllib3==1.22             # via requests
 uwsgi==2.0.17
