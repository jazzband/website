#
# This file is autogenerated by pip-compile
# To update, run:
#
#    pip-compile --output-file requirements.txt requirements.in
#
alembic==0.9.9            # via flask-migrate
amqp==2.2.2               # via kombu
asn1crypto==0.24.0        # via cryptography
babel==2.5.3
billiard==3.5.0.3         # via celery
blinker==1.4              # via flask-mail, raven
celery==4.1.0             # via flask-celeryext
certifi==2018.1.18        # via requests
cffi==1.11.5              # via cryptography
chardet==3.0.4            # via requests
click==6.7                # via flask, pip-tools
cryptography==2.2.2       # via pyopenssl, requests
delegator.py==0.1.0
first==2.0.1              # via pip-tools
flask-admin==1.5.1
flask-assets==0.12
flask-celeryext==0.3.1
flask-compress==1.4.0
flask-flatpages==0.6
flask-hookserver==1.1.0
flask-kvsession==0.6.2
flask-login==0.4.1
flask-mail==0.9.1
flask-migrate==2.1.1
flask-redis==0.3.0
flask-script==2.0.6
flask-sqlalchemy==2.3.2
flask-talisman==0.5.0
flask-wtf==0.14.2
flask==0.12.2
github-flask==3.2.0
gunicorn==19.7.1
honcho==1.0.1
idna==2.6                 # via cryptography, requests
itsdangerous==0.24        # via flask, flask-kvsession
jinja2==2.10              # via flask
kombu==4.1.0              # via celery
libsass==0.13.4
mako==1.0.7               # via alembic
markdown==2.6.11           # via flask-flatpages
markupsafe==1.0           # via jinja2, mako
packaging==17.1
pexpect==4.4.0            # via delegator.py
pip-tools==1.11.0
pkginfo==1.4.2            # via twine
psycopg2==2.7.3.2
ptyprocess==0.5.2         # via pexpect
pycparser==2.18           # via cffi
pygments-markdown-lexer==0.1.0.dev39
pygments==2.2.0
pyopenssl==17.5.0         # via requests
pyparsing==2.2.0          # via packaging
python-dateutil==2.7.2    # via alembic
python-decouple==3.1
python-editor==1.0.3      # via alembic
pytz==2018.4              # via babel, celery
pyyaml==3.12              # via flask-flatpages
raven[flask]==6.6.0
redis==2.10.6
requests-toolbelt==0.8.0  # via twine
requests[security]==2.18.4  # via flask-hookserver, github-flask, requests-toolbelt, twine
simplekv==0.11.8          # via flask-kvsession
six==1.11.0               # via cryptography, flask-kvsession, flask-talisman, libsass, packaging, pip-tools, pyopenssl, python-dateutil, sqlalchemy-utils
<<<<<<< HEAD
sqlalchemy-utils==0.33.1
sqlalchemy==1.2.6
tqdm==4.19.9              # via twine
=======
sqlalchemy-utils==0.33.2
sqlalchemy==1.2.5
tqdm==4.21.0              # via twine
>>>>>>> 94a4b301
twine==1.11.0
urllib3==1.22             # via requests
uwsgi==2.0.17
vine==1.1.4               # via amqp
webassets==0.12.1         # via flask-assets
werkzeug==0.14.1          # via flask, flask-hookserver, flask-kvsession
whitenoise==3.3.1
wtforms==2.1<|MERGE_RESOLUTION|>--- conflicted
+++ resolved
@@ -67,15 +67,9 @@
 requests[security]==2.18.4  # via flask-hookserver, github-flask, requests-toolbelt, twine
 simplekv==0.11.8          # via flask-kvsession
 six==1.11.0               # via cryptography, flask-kvsession, flask-talisman, libsass, packaging, pip-tools, pyopenssl, python-dateutil, sqlalchemy-utils
-<<<<<<< HEAD
-sqlalchemy-utils==0.33.1
+sqlalchemy-utils==0.33.2
 sqlalchemy==1.2.6
-tqdm==4.19.9              # via twine
-=======
-sqlalchemy-utils==0.33.2
-sqlalchemy==1.2.5
 tqdm==4.21.0              # via twine
->>>>>>> 94a4b301
 twine==1.11.0
 urllib3==1.22             # via requests
 uwsgi==2.0.17
