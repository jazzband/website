--- conflicted
+++ resolved
@@ -68,13 +68,8 @@
 simplekv==0.11.10         # via flask-kvsession
 six==1.11.0               # via cryptography, flask-kvsession, flask-talisman, libsass, packaging, pip-tools, pyopenssl, python-dateutil, sqlalchemy-utils
 sqlalchemy-utils==0.33.6
-<<<<<<< HEAD
-sqlalchemy==1.2.12
+sqlalchemy==1.2.13
 tqdm==4.28.1              # via twine
-=======
-sqlalchemy==1.2.13
-tqdm==4.26.0              # via twine
->>>>>>> a01057a3
 twine==1.12.1
 urllib3==1.24.1             # via requests
 uwsgi==2.0.17.1
