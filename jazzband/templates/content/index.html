--- conflicted
+++ resolved
@@ -7,11 +7,7 @@
     <p>The goal of the Jazzband is to offer relief by sharing responsibility for open source work with other like-minded people. It offers maintainers and contributors to play in the same band instead of being forced into “artist” and “audience” roles by the tools GitHub provides.</p>
   </div>
   <div class="c3">
-<<<<<<< HEAD
-    <p>When you join Jazzband you will be automatically added as a <a href="{{ url_for('content.show', page='members') }}">member</a> to its <a href="https://github.com/jazzband">GitHub organization</a> and granted a wide range of priviledges such as creating and editing repositories, pushing code, working on issues etc.</p><p>You can leave admin tasks to the <a href="{{ url_for('content.show', page='roadies') }}">roadies</a>, the people making sure the band can play when they want.</p><p>Once you are a member you can move a repo into the Jazzband organization if it matches <a href="{{ url_for('content.docs', path='guidelines') }}">the guidelines</a>, you can start working on already <a href="{{ url_for('content.show', page='projects') }}">existing Jazzband projects</a> and much more.</p>
-=======
     <p>When you join Jazzband you will be automatically added as a <a href="{{ url_for('content.show', page='members') }}">member</a> to its <a href="https://github.com/jazzband">GitHub organization</a> and granted a wide range of privileges such as creating and editing repositories, pushing code, working on issues etc.</p><p>You can leave admin tasks to the <a href="{{ url_for('content.show', page='roadies') }}">roadies</a>, the people making sure the band can play when they want.</p><p>Once you are a member you can move a repo into the Jazzband organization if it matches <a href="{{ url_for('content.docs', path='guidelines') }}">the guidelines</a>, you can start working on already <a href="{{ url_for('content.show', page='projects') }}">existing Jazzband projects</a> and much more.</p>
->>>>>>> 1abffa3e
     <p>Take a look at the <a href="{{ url_for('content.docs') }}" title="Jazzband documentation">documentation</a> for more info.</p>
   </div>
 </div>
