--- conflicted
+++ resolved
@@ -6,22 +6,17 @@
 from simplekv.memory.redisstore import RedisStore
 from werkzeug.contrib.fixers import ProxyFix
 from whitenoise import WhiteNoise
-<<<<<<< HEAD
 
 from . import admin, cli, errors
-=======
-from . import admin, cli
->>>>>>> fe6859a1
 from .account import account, login_manager
 from .assets import assets
-from .celery import celery_ext
 from .content import about_pages, news_pages, content
+from .db import postgres, redis
+from .email import mail
 from .github import github
 from .headers import talisman
 from .hooks import hooks
 from .jobs import rq
-from .email import mail
-from .models import db, redis
 from .members.views import members
 from .members.models import User
 from .projects.models import Project
@@ -75,28 +70,20 @@
     content_security_policy_report_uri=app.config['CSP_REPORT_URI'],
 )
 
-db.init_app(app)
-
-migrate = Migrate(app, db)
+postgres.init_app(app)
 
 redis.init_app(app)
 
-sentry.init_app(app)
-
-celery_ext.init_app(app)
-celery = celery_ext.celery
+Migrate(app, postgres)
 
 admin.init_app(app)
 
 cli.init_app(app)
 
-<<<<<<< HEAD
 errors.init_app(app)
 
 rq.init_app(app)
 
-=======
->>>>>>> fe6859a1
 if app.config['IS_PRODUCTION']:
     app.wsgi_app = ProxyFix(app.wsgi_app)
 
