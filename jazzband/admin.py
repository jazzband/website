from flask import redirect, request, session, url_for
from flask_admin import Admin, AdminIndexView, expose
from flask_admin.contrib import sqla
from flask_login import current_user

from .account.models import OAuth
from .auth import current_user_is_roadie
from .db import postgres
from .members.models import EmailAddress, User
from .projects.models import (
    Project,
    ProjectCredential,
    ProjectMembership,
    ProjectUpload,
)


class JazzbandModelView(sqla.ModelView):
    def is_accessible(self):
        return current_user_is_roadie()

    def inaccessible_callback(self, name, **kwargs):
        # redirect to login page if user doesn't have access
        session["next"] = request.url
        return redirect(url_for("github.login"))
    


class JazzbandAdminIndexView(AdminIndexView):
    @expose("/")
    def index(self):
        if not current_user.is_authenticated:
            session["next"] = request.url
            return redirect(url_for("github.login"))
        return super().index()


class UserAdmin(JazzbandModelView):
    column_searchable_list = ("login",)
    column_filters = (
        "is_member",
        "is_roadie",
        "is_banned",
        "is_restricted",
        "has_2fa",
        "joined_at",
        "left_at",
        "consented_at",
        "profile_consent",
        "org_consent",
        "cookies_consent",
        "age_consent",
    )
<<<<<<< HEAD
    
    
    # Explicitly exclude problematic columns from forms
    form_excluded_columns = ['oauths', 'email_addresses', 'projects_memberships']
    
    
    inline_models = [(OAuth, {'form_columns': ['provider', 'token']}), EmailAddress, ProjectMembership]
=======
    inline_models = [
        (OAuth, {"form_columns": ["provider", "token"]}),
        EmailAddress,
        ProjectMembership,
    ]
>>>>>>> 584a1b3c


class OAuthAdmin(JazzbandModelView):
    column_searchable_list = ("token", "user_id")
    column_filters = ("created_at", "provider")


class EmailAddressAdmin(JazzbandModelView):
    column_searchable_list = ("email",)
    column_filters = ("verified", "primary")


class ProjectAdmin(JazzbandModelView):
    column_searchable_list = ("name", "description")
    column_filters = ("is_active", "created_at", "updated_at", "pushed_at")
    
    inline_models = [ProjectCredential, ProjectUpload, ProjectMembership]


class ProjectUploadAdmin(JazzbandModelView):
    column_searchable_list = ("filename", "sha256_digest")
    column_filters = ("uploaded_at", "released_at")


class ProjectMembershipAdmin(JazzbandModelView):
    column_filters = ("is_lead", "user_id", "project_id", "joined_at")
    column_searchable_list = ("project_id", "user_id")


def init_app(app):
    admin = Admin(
        app,
        name="jazzband",
        index_view=JazzbandAdminIndexView(),
    )

    model_admins = [
        (User, UserAdmin),
        (OAuth, OAuthAdmin),
        (EmailAddress, EmailAddressAdmin),
        (Project, ProjectAdmin),
        (ProjectMembership, ProjectMembershipAdmin),
        (ProjectUpload, ProjectUploadAdmin),
        (ProjectCredential, JazzbandModelView),
    ]

    for model_cls, admin_cls in model_admins:
        admin.add_view(admin_cls(model_cls, postgres.session))<|MERGE_RESOLUTION|>--- conflicted
+++ resolved
@@ -51,21 +51,13 @@
         "cookies_consent",
         "age_consent",
     )
-<<<<<<< HEAD
-    
-    
     # Explicitly exclude problematic columns from forms
     form_excluded_columns = ['oauths', 'email_addresses', 'projects_memberships']
-    
-    
-    inline_models = [(OAuth, {'form_columns': ['provider', 'token']}), EmailAddress, ProjectMembership]
-=======
     inline_models = [
         (OAuth, {"form_columns": ["provider", "token"]}),
         EmailAddress,
         ProjectMembership,
     ]
->>>>>>> 584a1b3c
 
 
 class OAuthAdmin(JazzbandModelView):
