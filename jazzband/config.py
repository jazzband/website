--- conflicted
+++ resolved
@@ -1,9 +1,6 @@
 import os
-<<<<<<< HEAD
 from datetime import timedelta
 
-=======
->>>>>>> fe6859a1
 from decouple import config, Csv
 from markdown.extensions.toc import TocExtension
 from markdown.extensions.wikilinks import WikiLinkExtension
@@ -21,24 +18,7 @@
 HOSTNAMES = config('HOSTNAMES', 'localhost:5000,0.0.0.0:5000', cast=Csv())
 REDIS_URL = config('REDIS_URL', 'redis://redis:6379/0')
 
-<<<<<<< HEAD
 RQ_REDIS_URL = REDIS_URL
-=======
-CELERY_BROKER_URL = CELERY_RESULT_BACKEND = REDIS_URL
-CELERY_IMPORTS = [
-    'jazzband.members.tasks',
-    'jazzband.projects.tasks',
-]
-CELERY_BEAT_SCHEDULE = {
-    'send-new-upload-notifications': {
-        'task': 'jazzband.projects.tasks.send_new_upload_notifications',
-        'schedule': timedelta(minutes=1),
-        'options': {
-            'expires': 45,
-        }
-    },
-}
->>>>>>> fe6859a1
 
 MAIL_DEFAULT_SENDER = config(
     'MAIL_DEFAULT_SENDER',
