--- conflicted
+++ resolved
@@ -2,7 +2,8 @@
 from flask.cli import with_appcontext
 
 from ..github import github
-from .models import db, User
+from .db import postgres
+from .models import EmailAddress, User
 
 
 @click.command('members')
@@ -19,22 +20,18 @@
         User.query.filter(
             User.id.in_(stale_ids)
         ).update({'is_member': False}, 'fetch')
-<<<<<<< HEAD
-        db.session.commit()
-=======
-        db.session.commit()
+        postgres.session.commit()
 
 
 @click.command('emails')
 @click.option('user_id', default=None)
 @with_appcontext
-def sync_user_email_addresses(user_id=None):
+def sync_email_addresses(user_id=None):
     "Sync email addresses for user"
     if user_id is None:
         users = User.query.all()
     else:
-        user = User.query.filter_by(id=user_id).first()
-        users = [user]
+        user = User.query.filter_by(id=user_id)
 
     for user in users:
         email_addresses = []
@@ -44,4 +41,5 @@
                 email_item['user_id'] = user.id
                 email_addresses.append(email_item)
             EmailAddress.sync(email_addresses, key='email')
->>>>>>> fe6859a1
+
+    return email_addresses